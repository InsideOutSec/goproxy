package goproxy

import (
	"io"
	"net/http"
	"strings"
	"sync/atomic"
)

func (proxy *ProxyHttpServer) handleHttp(w http.ResponseWriter, r *http.Request) {
	ctx := &ProxyCtx{Req: r, Session: atomic.AddInt64(&proxy.sess, 1), Proxy: proxy}

	ctx.Logf("Got request %v %v %v %v", r.URL.Path, r.Host, r.Method, r.URL.String())
	if !r.URL.IsAbs() {
		proxy.NonproxyHandler.ServeHTTP(w, r)
		return
	}
	r, resp := proxy.filterRequest(r, ctx)

	if resp == nil {
<<<<<<< HEAD
=======
		if isWebSocketRequest(r) {
			ctx.Logf("Request looks like websocket upgrade.")
			if conn, err := proxy.hijackConnection(ctx, w); err == nil {
				proxy.serveWebsocket(ctx, conn, r)
			}
		}
>>>>>>> af4d657b
		if !proxy.KeepHeader {
			RemoveProxyHeaders(ctx, r)
		}

		var err error
		resp, err = ctx.RoundTrip(r)
		if err != nil {
			ctx.Error = err
		}
	}

	var origBody io.ReadCloser

	if resp != nil {
		origBody = resp.Body
		defer origBody.Close()
	}

	resp = proxy.filterResponse(resp, ctx)

	if resp == nil {
		var errorString string
		if ctx.Error != nil {
			errorString = "error read response " + r.URL.Host + " : " + ctx.Error.Error()
			ctx.Logf(errorString)
			http.Error(w, ctx.Error.Error(), http.StatusInternalServerError)
		} else {
			errorString = "error read response " + r.URL.Host
			ctx.Logf(errorString)
			http.Error(w, errorString, http.StatusInternalServerError)
		}
		return
	}
	ctx.Logf("Copying response to client %v [%d]", resp.Status, resp.StatusCode)
	// http.ResponseWriter will take care of filling the correct response length
	// Setting it now, might impose wrong value, contradicting the actual new
	// body the user returned.
	// We keep the original body to remove the header only if things changed.
	// This will prevent problems with HEAD requests where there's no body, yet,
	// the Content-Length header should be set.
	if origBody != resp.Body {
		resp.Header.Del("Content-Length")
	}
	copyHeaders(w.Header(), resp.Header, proxy.KeepDestinationHeaders)
	w.WriteHeader(resp.StatusCode)

	if isWebSocketHandshake(resp.Header) {
		ctx.Logf("Response looks like websocket upgrade.")

		// We have already written the "101 Switching Protocols" response,
		// now we hijack the connection to send WebSocket data
		if clientConn, err := proxy.hijackConnection(ctx, w); err == nil {
			wsConn, ok := resp.Body.(io.ReadWriter)
			if !ok {
				ctx.Warnf("Unable to use Websocket connection")
				return
			}
			proxy.proxyWebsocket(ctx, wsConn, clientConn)
		}
		return
	}

	var copyWriter io.Writer = w
	// Content-Type header may also contain charset definition, so here we need to check the prefix.
	// Transfer-Encoding can be a list of comma separated values, so we use Contains() for it.
	if strings.HasPrefix(w.Header().Get("content-type"), "text/event-stream") ||
		strings.Contains(w.Header().Get("transfer-encoding"), "chunked") {
		// server-side events, flush the buffered data to the client.
		copyWriter = &flushWriter{w: w}
	}

	nr, err := io.Copy(copyWriter, resp.Body)
	if err := resp.Body.Close(); err != nil {
		ctx.Warnf("Can't close response body %v", err)
	}
	ctx.Logf("Copied %v bytes to client error=%v", nr, err)
}<|MERGE_RESOLUTION|>--- conflicted
+++ resolved
@@ -18,15 +18,6 @@
 	r, resp := proxy.filterRequest(r, ctx)
 
 	if resp == nil {
-<<<<<<< HEAD
-=======
-		if isWebSocketRequest(r) {
-			ctx.Logf("Request looks like websocket upgrade.")
-			if conn, err := proxy.hijackConnection(ctx, w); err == nil {
-				proxy.serveWebsocket(ctx, conn, r)
-			}
-		}
->>>>>>> af4d657b
 		if !proxy.KeepHeader {
 			RemoveProxyHeaders(ctx, r)
 		}
